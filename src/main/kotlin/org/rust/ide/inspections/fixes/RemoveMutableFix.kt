--- conflicted
+++ resolved
@@ -1,13 +1,9 @@
-<<<<<<< HEAD
 /*
  * Use of this source code is governed by the MIT license that can be
  * found in the LICENSE file.
  */
 
-package org.rust.ide.annotator.fixes
-=======
 package org.rust.ide.inspections.fixes
->>>>>>> cf970b90
 
 import com.intellij.codeInspection.LocalQuickFix
 import com.intellij.codeInspection.ProblemDescriptor
